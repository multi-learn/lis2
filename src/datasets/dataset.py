--- conflicted
+++ resolved
@@ -9,52 +9,15 @@
 from configurable import TypedConfigurable, Schema, Config
 from torch.utils.data import Dataset
 
-<<<<<<< HEAD
 from src.datasets.data_augmentation import DataAugmentations
-=======
-from . import transforms as tf
->>>>>>> db309261
 
 
 class BaseDataset(abc.ABC, TypedConfigurable, Dataset):
     """
-<<<<<<< HEAD
     BaseDataset for creating datasets.
 
     This abstract base class provides methods for detecting missing data.
     It is designed to be subclassed for specific dataset implementations.
-=======
-    BaseDataset for creating a dataset with data augmentation and missing data detection.
-
-    BaseDataset is an abstract base class that provides methods for data augmentation and
-    missing data detection. It is intended to be subclassed to create specific datasets.
-
-    Configuration:
-
-    name (str): The name of the dataset.
-    augmentation_style (str): The style of data augmentation to apply.
-        Default is 'noise'.
-    input_noise_var (float): The variance of noise to add to input data.
-        Default is 0.01.
-    output_noise_var (float): The variance of noise to add to output data.
-        Default is 0.01.
-    random_gen (random.Random): The random number generator to use for augmentation.
-        Default is random.Random().
-
-    Example Configuration (YAML):
-        .. code-block:: yaml
-
-            name: "example_dataset"
-            augmentation_style: "extended"
-            input_noise_var: 0.02
-            output_noise_var: 0.02
-            random_gen: random.Random(42)
-
-    Aliases:
-
-    Dataset
-    AugmentedDataset
->>>>>>> db309261
     """
 
     @abc.abstractmethod
@@ -68,7 +31,6 @@
     @abc.abstractmethod
     def _create_sample(self, *args, **kwargs):
         """
-<<<<<<< HEAD
         Creates a data sample for the dataset.
 
         Args:
@@ -79,53 +41,11 @@
             Any: The created sample data.
         """
         pass
-=======
-        Apply a data augmentation scheme to given data.
-
-        Parameters
-        ----------
-        data: list[np.ndarray]
-            A list of patches (input, output, others...).
-        augmentation_style: str
-            The kind of transformation ('noise': only noise, 'extended': noise + flip + rotation).
-        input_noise_var: float
-            The noise variance on input data.
-        output_noise_var: float
-            The noise variance on the output data.
-        random_gen: random.Random
-            The random generator.
-
-        Returns
-        -------
-        list[np.ndarray]
-            The list of transformed patches in the same order as input.
-        """
-        if augmentation_style == "noise":
-            new_data = tf.apply_noise_transform(
-                data, input_noise_var=input_noise_var, output_noise_var=output_noise_var
-            )
-        elif augmentation_style == "extended":
-            noise_list = [
-                0,
-            ] * len(data)
-            noise_list[0:2] = [input_noise_var, output_noise_var]
-            new_data = tf.apply_extended_transform(
-                data, random_gen, noise_var=noise_list
-            )
-        else:
-            raise ValueError("data_augmentation must be one of {'noise', 'extended'}")
-
-        for i in range(len(new_data)):
-            new_data[i] = np.clip(np.array(new_data[i], dtype="f"), 0.0, 1.0)
-
-        return new_data
->>>>>>> db309261
 
     def missing_map(self, image, value):
         """
         Detects missing data in a given image.
 
-<<<<<<< HEAD
         This method generates a binary mask indicating missing data in an image.
         Pixels with values less than or equal to the specified threshold are marked as missing.
 
@@ -135,19 +55,6 @@
 
         Returns:
             np.ndarray: A binary mask indicating missing data (1 for valid data, 0 for missing).
-=======
-        Parameters
-        ----------
-        image: np.ndarray
-            An image.
-        value: float
-            The threshold value below which data is considered missing.
-
-        Returns
-        -------
-        np.ndarray
-            The map of the missing data.
->>>>>>> db309261
         """
         res = np.ones(image.shape)
         res[image <= value] = 0.0
@@ -155,7 +62,6 @@
 
 class FilamentsDataset(BaseDataset):
     """
-<<<<<<< HEAD
     FilamentsDataset for loading and managing preprocessed data stored in an HDF5 file.
 
     This dataset class loads a dataset from an HDF5 file, extracts relevant patches,
@@ -171,35 +77,10 @@
     - **fold_assignments** (Optional[Dict]): Dictionary defining fold assignments (default: None).
     - **fold_list** (Optional[List]): List of folds to use in training (default: None).
     - **use_all_patches** (bool): Whether to include all patches in the dataset (default: False).
-=======
-    FilamentsDataset for handling preprocessed data stored in an HDF5 file.
-
-    This class loads a dataset from a specified HDF5 file path, extracts patches,
-    spines, and labelled data, and initializes a random number generator. It also
-    encodes parameters specified in `toEncode` and maps patch indices to a continuous
-    range based on defined folds and stride.
-
-    Configuration:
-
-    name (str): The name of the dataset.
-    dataset_path (Union[Path, str]): The path to the HDF5 file containing the dataset.
-    learning_mode (str): The learning mode for the dataset. Default is 'conservative'.
-    data_augmentation (str, optional): The type of data augmentation to apply.
-        Default is None.
-    normalization_mode (str): The normalization mode for the dataset. Default is 'none'.
-    input_data_noise (float): The noise variance on input data. Default is 0.
-    output_data_noise (float): The noise variance on output data. Default is 0.
-    toEncode (list, optional): A list of parameters to encode. Default is [].
-    stride (int): The stride for mapping patch indices. Default is 1.
-    fold_assignments (dict, optional): A dictionary of fold assignments. Default is None.
-    fold_list (list, optional): A list of folds to use. Default is None.
-    use_all_patches (bool): Whether to use all patches. Default is False.
->>>>>>> db309261
 
     Example Configuration (YAML):
         .. code-block:: yaml
 
-<<<<<<< HEAD
             dataset_path: "/path/to/dataset.h5"
             learning_mode: "conservative"
             data_augmentation: [{"type": "NoiseDataAugmentation"}]
@@ -208,38 +89,12 @@
             fold_assignments: {"fold1": [0, 2, 4], "fold2": [1, 3, 5]}
             fold_list: [[[1, 2], [3], [4]], [[3, 4], [1], [2]]]
             use_all_patches: True
-=======
-            name: "filaments_dataset"
-            dataset_path: "/path/to/dataset.h5"
-            learning_mode: "conservative"
-            data_augmentation: "extended"
-            normalization_mode: "none"
-            input_data_noise: 0.01
-            output_data_noise: 0.01
-            toEncode: ["param1", "param2"]
-            stride: 2
-            fold_assignments: {"fold1": [0, 1, 2], "fold2": [3, 4, 5]}
-            fold_list: ["fold1", "fold2"]
-            use_all_patches: True
-
-    Aliases:
-
-    Dataset
-    FilamentsData
->>>>>>> db309261
     """
 
     config_schema = {
         "dataset_path": Schema(Union[Path, str]),
         "learning_mode": Schema(str, default="conservative"),
-<<<<<<< HEAD
         "data_augmentations": Schema(List[Config], optional=True),
-=======
-        "data_augmentation": Schema(str, default="noise"),
-        "normalization_mode": Schema(str, default="none"),
-        "input_data_noise": Schema(float, default=0),
-        "output_data_noise": Schema(float, default=0),
->>>>>>> db309261
         "toEncode": Schema(list, optional=True, default=[]),
         "stride": Schema(int, default=1),
         "fold_assignments": Schema(dict, optional=True),
@@ -282,15 +137,11 @@
                 )
                 raise ValueError
 
-<<<<<<< HEAD
         spines = (
             self.data["spines"][idx]
             if "spines" in self.data and self.data["spines"] is not None
             else None
         )
-=======
-        spines = self.data["spines"][idx] if "spines" in self.data and self.data["spines"] is not None else None
->>>>>>> db309261
 
         patch, spines, labelled = self.apply_data_augmentation(
             [patch, spines, labelled],
@@ -320,15 +171,9 @@
         patch: np.ndarray
             The input data patch.
         spines: np.ndarray
-<<<<<<< HEAD
             The target data.
         labelled: np.ndarray
             Value indicating where the labelled pixels are (1 for labelled, 0 else).
-=======
-            The target/output data patch.
-        labelled: np.ndarray
-            The patch indicating where the labelled pixels are (1 for labelled, 0 else).
->>>>>>> db309261
         parameters_to_encode_values: dict
             The values of the parameters to encode. (for example position)
 

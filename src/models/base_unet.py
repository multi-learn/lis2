from enum import Enum
from typing import Optional, Tuple, Union, Literal

import torch
from configurable import Schema, Config
from torch import nn

from .base_model import BaseModel
from .encoder import BaseEncoder


class LayerFactory:
    """
    Factory class for creating various types of layers with specified dimensions.
    """

    CONV_LAYER_DICT = {1: nn.Conv1d, 2: nn.Conv2d, 3: nn.Conv3d}
    POOL_LAYER_DICT = {1: nn.MaxPool1d, 2: nn.MaxPool2d, 3: nn.MaxPool3d}
    UPCONV_LAYER_DICT = {1: nn.ConvTranspose1d, 2: nn.ConvTranspose2d, 3: nn.ConvTranspose3d}
    BATCHNORM_LAYER_DICT = {1: nn.BatchNorm1d, 2: nn.BatchNorm2d, 3: nn.BatchNorm3d}

    @staticmethod
    def get_conv_layer(dim: int, in_channels: int, out_channels: int, kernel_size: int = 3, padding: int = 1,
                       **kwargs) -> nn.Module:
        """
        Get a convolutional layer for the specified dimension.

        Args:
            dim (int): Dimension of the convolution (1, 2, or 3).
            in_channels (int): Number of input channels.
            out_channels (int): Number of output channels.
            kernel_size (int): Size of the convolutional kernel.
            padding (int): Padding for the convolution.
            **kwargs: Additional keyword arguments for the convolutional layer.

        Returns:
            nn.Module: The convolutional layer.
        """
        if dim not in LayerFactory.CONV_LAYER_DICT:
            raise ValueError(f"Unsupported dimension: {dim}. Use 1, 2, or 3.")
        return LayerFactory.CONV_LAYER_DICT[dim](
            in_channels, out_channels, kernel_size=kernel_size, padding=padding, **kwargs
        )

    @staticmethod
    def get_pool_layer(dim: int, kernel_size: int = 2, stride: int = 2, **kwargs) -> nn.Module:
        """
        Get a pooling layer for the specified dimension.

        Args:
            dim (int): Dimension of the pooling (1, 2, or 3).
            kernel_size (int): Size of the pooling kernel.
            stride (int): Stride for the pooling.
            **kwargs: Additional keyword arguments for the pooling layer.

        Returns:
            nn.Module: The pooling layer.
        """
        if dim not in LayerFactory.POOL_LAYER_DICT:
            raise ValueError(f"Unsupported dimension: {dim}. Use 1, 2, or 3.")
        return LayerFactory.POOL_LAYER_DICT[dim](kernel_size=kernel_size, stride=stride, **kwargs)

    @staticmethod
    def get_upconv_layer(dim: int, in_channels: int, out_channels: int, kernel_size: int = 2, stride: int = 2,
                         **kwargs) -> nn.Module:
        """
        Get a transposed convolutional layer for the specified dimension.

        Args:
            dim (int): Dimension of the transposed convolution (1, 2, or 3).
            in_channels (int): Number of input channels.
            out_channels (int): Number of output channels.
            kernel_size (int): Size of the transposed convolutional kernel.
            stride (int): Stride for the transposed convolution.
            **kwargs: Additional keyword arguments for the transposed convolutional layer.

        Returns:
            nn.Module: The transposed convolutional layer.
        """
        if dim not in LayerFactory.UPCONV_LAYER_DICT:
            raise ValueError(f"Unsupported dimension: {dim}. Use 1, 2, or 3.")
        return LayerFactory.UPCONV_LAYER_DICT[dim](
            in_channels, out_channels, kernel_size=kernel_size, stride=stride, **kwargs
        )

    @staticmethod
    def get_batchnorm_layer(dim: int, num_features: int) -> nn.Module:
        """
        Get a batch normalization layer for the specified dimension.

        Args:
            dim (int): Dimension of the batch normalization (1, 2, or 3).
            num_features (int): Number of features for the batch normalization.

        Returns:
            nn.Module: The batch normalization layer.
        """
        if dim not in LayerFactory.BATCHNORM_LAYER_DICT:
            raise ValueError(f"Unsupported dimension: {dim}. Use 1, 2, or 3.")
        return LayerFactory.BATCHNORM_LAYER_DICT[dim](num_features=num_features)


class encoder_pos(Enum):
    """
    The ``encoder_pos`` enumeration specifies the position of the encoder in the U-Net architecture. The possible values are:

    - ``BEFORE``: The encoder is placed before the encoding process begins. This configuration concatenates the position encoding with the input tensor at the start of the forward pass.
    - ``MIDDLE``: The encoder is placed after the bottleneck layer. This configuration concatenates the position encoding with the tensor immediately after the bottleneck, influencing the upsampling path of the U-Net.
    - ``AFTER``: The encoder is placed after the decoding process is complete. This configuration concatenates the position encoding with the output tensor at the end of the forward pass.

    These positions determine when the position encoding is integrated into the U-Net model's forward pass, affecting how spatial information is utilized throughout the network.
    """
    BEFORE = "before"
    MIDDLE = "middle"
    AFTER = "after"


class BaseUNet(BaseModel):
    """
<<<<<<< HEAD
        BaseUNet for configurable UNet implementations with customizable blocks and position encoder.

        A base class for UNet implementations that allows configuration of various parameters such as input/output channels,
        features, number of blocks, dimensionality, and encoder settings. This class provides a flexible structure for
        building UNet models with different configurations.

        Configuration:
            - name (str): The name of the UNet model.
            - in_channels (int): Number of input channels.
            - out_channels (int): Number of output channels.
            - features (int): Number of features in the UNet.
            - num_blocks (int): Number of blocks in the UNet.
            - dim (int): Dimensionality of the UNet (e.g., 2D, 3D).
            - encoder (Config, optional): Configuration for the encoder(`BaseEncoder`). Default is None.
            - encoder_cat_position (Literal["before", "middle", "after"], optional): Position to concatenate the encoder output.
              Default is "before".
=======
    BaseUNet for configurable UNet implementations with customizable blocks and position encoder.

    A base class for UNet implementations that allows configuration of various parameters such as input/output channels,
    features, number of blocks, dimensionality, and encoder settings. This class provides a flexible structure for
    building UNet models with different configurations.

    **Configuration**:
        - **name** (str): The name of the UNet model.
        - **in_channels** (int): Number of input channels.
        - **out_channels** (int): Number of output channels.
        - **features** (int): Number of features in the UNet.
        - **num_blocks** (int): Number of blocks in the UNet.
        - **dim** (int): Dimensionality of the UNet (e.g., 2D, 3D).
        - **encoder** (Config, optional): Configuration for the encoder (:ref:`BaseEncoder`). Default is None.
        - **encoder_cat_position** (Literal["before", "middle", "after"], optional): Position to concatenate the encoder output. Default is "before".
>>>>>>> db309261

        Example Configuration:
            .. code-block:: python

                config = {
                    "name": "example_unet",
                    "in_channels": 3,
                    "out_channels": 1,
                    "features": 64,
                    "num_blocks": 4,
                    "dim": 2,
                    "encoder": "configs/encoder/encoderLin.yml",
                    "encoder_cat_position": "before"
                }

        Aliases:
            - `unet`
            - `base_unet`
        """

    aliases = ["unet", "base_unet"]

    config_schema = {
        "in_channels": Schema(int),
        "out_channels": Schema(int),
        "features": Schema(int),
        "num_blocks": Schema(int),
        "dim": Schema(int, aliases=["dimension"]),
        "encoder": Schema(Config, optional=True),
        "encoder_cat_position": Schema(
            Literal["before", "middle", "after"], aliases=["encoder_pos"], optional=True
        ),
    }


    def __init__(self):
        super(BaseUNet, self).__init__()
        self.use_pe = False
        if self.encoder is not None:
            self.encoder = BaseEncoder.from_config(self.encoder)
            self.use_pe = True
        self.encoders = nn.ModuleList()
        self.pools = nn.ModuleList()
        self.decoders = nn.ModuleList()
        self.upconvs = nn.ModuleList()
        self.init_layers()

    def init_layers(self):
        """
        Initialize the layers of the UNet model.
        """
        t_features = self.features
        for i in range(self.num_blocks):
            in_ch = self.in_channels if i == 0 else t_features
            out_ch = t_features if i == 0 else t_features * 2
            self.encoders.append(self._create_block(in_ch, out_ch))
            self.pools.append(LayerFactory.get_pool_layer(self.dim))
            t_features = out_ch
        self.bottleneck = self._create_block(t_features, t_features * 2)
        t_features *= 2
        for i in range(self.num_blocks):
            t_features //= 2
            self.upconvs.append(LayerFactory.get_upconv_layer(self.dim, t_features * 2, t_features))
            self.decoders.append(self._create_block(t_features * 2, t_features))

        self.conv = LayerFactory.get_conv_layer(self.dim, self.features, self.out_channels, kernel_size=1, padding=0)

    def core_forward(self, batch: Union[torch.Tensor, Tuple[torch.Tensor, Optional[torch.Tensor]]]) -> torch.Tensor:
        """
        Core forward pass of the UNet model.

        Args:
            batch (Union[torch.Tensor, Tuple[torch.Tensor, Optional[torch.Tensor]]]): Input batch, which can be a tensor or a tuple containing the tensor and position encoding.

        Returns:
            torch.Tensor: The output tensor after the forward pass.
        """
        x, pe = batch if isinstance(batch, tuple) else (batch, None)
        assert isinstance(x, torch.Tensor), "Input must be a tensor."
        assert self.use_pe != (pe is None), "Position encoding is not configured properly."
        enc_outputs = []
        if self.use_pe and self.encoder_cat_position == encoder_pos.BEFORE:
            x = torch.cat((x, pe), dim=1)

        for i in range(self.num_blocks):
            x = self.encoders[i](x)
            enc_outputs.append(x)
            x = self.pools[i](x)

        x = self.bottleneck(x)
        if self.use_pe and self.encoder_cat_position == encoder_pos.MIDDLE:
            x = torch.cat((x, pe), dim=1)

        for i in range(self.num_blocks):
            x = self.upconvs[i](x)
            x = torch.cat((x, enc_outputs[self.num_blocks - i - 1]), dim=1)
            x = self.decoders[i](x)

        if self.use_pe and self.encoder_cat_position == encoder_pos.AFTER:
            x = torch.cat((x, pe), dim=1)
        return torch.sigmoid(self.conv(x))

    def preprocess_forward(self, patch: torch.Tensor, positions: Optional[torch.Tensor] = None, **kwargs) -> Tuple[
        torch.Tensor, Optional[torch.Tensor]]:
        """
        Preprocess the input data before the core forward pass.

        Args:
            patch (torch.Tensor): Input tensor.
            positions (Optional[torch.Tensor]): Position encoding tensor.
            **kwargs: Additional keyword arguments.

        Returns:
            Tuple[torch.Tensor, Optional[torch.Tensor]]: The preprocessed input tensor and position encoding.
        """
        # log
        self.logger.info(f"patch shape: {patch.shape}")
        self.logger.info(f"positions shape: {positions.shape}")
        self.logger.info(f"positions: {positions}")
        self.logger.info(f"use_pe: {self.use_pe}")

        assert self.use_pe != (positions is None), "Model has position encoding but no position is provided."
        pe = self.encoder(positions) if self.use_pe else None
        return patch, pe

    def _create_block(self, in_channels: int, out_channels: int) -> nn.Sequential:
        """
        Create a UNet block with two convolutional layers, batch normalization, and ReLU activation.

        Args:
            in_channels (int): Number of input channels.
            out_channels (int): Number of output channels.

        Returns:
            nn.Sequential: The created UNet block.
        """
        return nn.Sequential(
            LayerFactory.get_conv_layer(self.dim, in_channels, out_channels),
            LayerFactory.get_batchnorm_layer(self.dim, out_channels),
            nn.ReLU(inplace=True),
            LayerFactory.get_conv_layer(self.dim, out_channels, out_channels),
            LayerFactory.get_batchnorm_layer(self.dim, out_channels),
            nn.ReLU(inplace=True),
        )

    def postprocess_forward(self, output: torch.Tensor, **kwargs) -> torch.Tensor:
        """
        Postprocess the output data after the core forward pass.

        Args:
            output (torch.Tensor): Output tensor.
            **kwargs: Additional keyword arguments.

        Returns:
            torch.Tensor: The postprocessed output tensor.
        """
        return output<|MERGE_RESOLUTION|>--- conflicted
+++ resolved
@@ -117,24 +117,6 @@
 
 class BaseUNet(BaseModel):
     """
-<<<<<<< HEAD
-        BaseUNet for configurable UNet implementations with customizable blocks and position encoder.
-
-        A base class for UNet implementations that allows configuration of various parameters such as input/output channels,
-        features, number of blocks, dimensionality, and encoder settings. This class provides a flexible structure for
-        building UNet models with different configurations.
-
-        Configuration:
-            - name (str): The name of the UNet model.
-            - in_channels (int): Number of input channels.
-            - out_channels (int): Number of output channels.
-            - features (int): Number of features in the UNet.
-            - num_blocks (int): Number of blocks in the UNet.
-            - dim (int): Dimensionality of the UNet (e.g., 2D, 3D).
-            - encoder (Config, optional): Configuration for the encoder(`BaseEncoder`). Default is None.
-            - encoder_cat_position (Literal["before", "middle", "after"], optional): Position to concatenate the encoder output.
-              Default is "before".
-=======
     BaseUNet for configurable UNet implementations with customizable blocks and position encoder.
 
     A base class for UNet implementations that allows configuration of various parameters such as input/output channels,
@@ -150,7 +132,6 @@
         - **dim** (int): Dimensionality of the UNet (e.g., 2D, 3D).
         - **encoder** (Config, optional): Configuration for the encoder (:ref:`BaseEncoder`). Default is None.
         - **encoder_cat_position** (Literal["before", "middle", "after"], optional): Position to concatenate the encoder output. Default is "before".
->>>>>>> db309261
 
         Example Configuration:
             .. code-block:: python

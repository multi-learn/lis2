"""
UNetPlusPlus network
Code from https://github.com/ZJUGiveLab/UNet-Version (no licence)

Clarification and improvement by François-Xavier Dupé
"""
from typing import Any

import torch
import torch.nn as nn
from configurable import Schema

from .base_model import BaseModel
from .utils.init_weights import init_weights
from .utils.layers import unetConv2, unetUp_origin


class UNetPP(BaseModel):
    """
    UNetPlusPlus model for image segmentation.

    This class implements the UNet++ architecture, which is an enhanced version of the UNet model designed for image segmentation tasks.
    It includes additional skip connections and deep supervision to improve performance.

    Configuration:

    name (str): The name of the UNet++ model.
    in_channels (int): Number of input channels. Default is 1.
    n_classes (int): Number of output channels. Default is 1.
    feature_scale (int): Scale factor for the number of features in each layer. Default is 4.
    is_deconv (bool): Whether to use deconvolution layers for upsampling. Default is True.
    is_batchnorm (bool): Whether to use batch normalization layers. Default is True.
    is_ds (bool): Whether to use deep supervision. Default is True.
    filters (list): List of filter sizes for each layer. Default is [64, 128, 256, 512, 1024].
    kernel_size (int): Size of the convolutional kernel. Default is 3.
    padding (int): Padding for the convolution. Default is 1.
    activation (str): Activation function to use. Default is 'relu'.

    Example Configuration (Python):
        .. code-block:: python

            config = {
                "name": "example_unetpp",
                "in_channels": 1,
                "n_classes": 1,
                "feature_scale": 4,
                "is_deconv": True,
                "is_batchnorm": True,
                "is_ds": True,
                "filters": [64, 128, 256, 512, 1024],
                "kernel_size": 3,
                "padding": 1,
                "activation": "relu"
            }

    Aliases:

    unetpp
    """

    aliases = ["unetpp"]

    config_schema = {
        "in_channels": Schema(int, default=1),
        "n_classes": Schema(int, default=1),
        "feature_scale": Schema(int, default=4),
        "is_deconv": Schema(bool, default=True),
        "is_batchnorm": Schema(bool, default=True),
        "is_ds": Schema(bool, default=True),
        "filters": Schema(list, default=[64, 128, 256, 512, 1024]),
        "kernel_size": Schema(int, default=3),
        "padding": Schema(int, default=1),
        "activation": Schema(str, default="relu"),
    }

    def __init__(self):
        super(UNetPP, self).__init__()

        self._init_layers()

    def _init_layers(self):
        # Downsampling
        self.conv00 = unetConv2(self.in_channels, self.filters[0], self.is_batchnorm)
        self.maxpool0 = nn.MaxPool2d(kernel_size=2)
        self.conv10 = unetConv2(self.filters[0], self.filters[1], self.is_batchnorm)
        self.maxpool1 = nn.MaxPool2d(kernel_size=2)
        self.conv20 = unetConv2(self.filters[1], self.filters[2], self.is_batchnorm)
        self.maxpool2 = nn.MaxPool2d(kernel_size=2)
        self.conv30 = unetConv2(self.filters[2], self.filters[3], self.is_batchnorm)
        self.maxpool3 = nn.MaxPool2d(kernel_size=2)
        self.conv40 = unetConv2(self.filters[3], self.filters[4], self.is_batchnorm)

        # Upsampling
        self.up_concat01 = unetUp_origin(self.filters[1], self.filters[0], self.is_deconv)
        self.up_concat11 = unetUp_origin(self.filters[2], self.filters[1], self.is_deconv)
        self.up_concat21 = unetUp_origin(self.filters[3], self.filters[2], self.is_deconv)
        self.up_concat31 = unetUp_origin(self.filters[4], self.filters[3], self.is_deconv)
        self.up_concat02 = unetUp_origin(self.filters[1], self.filters[0], self.is_deconv, 3)
        self.up_concat12 = unetUp_origin(self.filters[2], self.filters[1], self.is_deconv, 3)
        self.up_concat22 = unetUp_origin(self.filters[3], self.filters[2], self.is_deconv, 3)
        self.up_concat03 = unetUp_origin(self.filters[1], self.filters[0], self.is_deconv, 4)
        self.up_concat13 = unetUp_origin(self.filters[2], self.filters[1], self.is_deconv, 4)
        self.up_concat04 = unetUp_origin(self.filters[1], self.filters[0], self.is_deconv, 5)

        # Final convolutions
        self.final_1 = nn.Conv2d(self.filters[0], self.n_classes, (1, 1))
        self.final_2 = nn.Conv2d(self.filters[0], self.n_classes, (1, 1))
        self.final_3 = nn.Conv2d(self.filters[0], self.n_classes, (1, 1))
        self.final_4 = nn.Conv2d(self.filters[0], self.n_classes, (1, 1))

        # Initialize weights
        for m in self.modules():
            if isinstance(m, nn.Conv2d):
                init_weights(m, init_type="kaiming")
            elif isinstance(m, nn.BatchNorm2d):
                init_weights(m, init_type="kaiming")

<<<<<<< HEAD
    def _core_forward(self, x):
=======
    def core_forward(self, x):
>>>>>>> db309261
        # Column 0
        x_00 = self.conv00(x)
        maxpool0 = self.maxpool0(x_00)
        x_10 = self.conv10(maxpool0)
        maxpool1 = self.maxpool1(x_10)
        x_20 = self.conv20(maxpool1)
        maxpool2 = self.maxpool2(x_20)
        x_30 = self.conv30(maxpool2)
        maxpool3 = self.maxpool3(x_30)
        x_40 = self.conv40(maxpool3)

        # Column 1
        x_01 = self.up_concat01(x_10, x_00)
        x_11 = self.up_concat11(x_20, x_10)
        x_21 = self.up_concat21(x_30, x_20)
        x_31 = self.up_concat31(x_40, x_30)

        # Column 2
        x_02 = self.up_concat02(x_11, x_00, x_01)
        x_12 = self.up_concat12(x_21, x_10, x_11)
        x_22 = self.up_concat22(x_31, x_20, x_21)

        # Column 3
        x_03 = self.up_concat03(x_12, x_00, x_01, x_02)
        x_13 = self.up_concat13(x_22, x_10, x_11, x_12)

        # Column 4
        x_04 = self.up_concat04(x_13, x_00, x_01, x_02, x_03)

        # Final layer
        final_1 = self.final_1(x_01)
        final_2 = self.final_2(x_02)
        final_3 = self.final_3(x_03)
        final_4 = self.final_4(x_04)

        final = (final_1 + final_2 + final_3 + final_4) / 4

        if self.is_ds:
            return torch.sigmoid(final)
        else:
            return torch.sigmoid(final_4)

    def preprocess_forward(self, patch, *args, **kwargs):
        return patch

    def postprocess_forward(self, x: Any) -> torch.Tensor:
        return x<|MERGE_RESOLUTION|>--- conflicted
+++ resolved
@@ -115,11 +115,7 @@
             elif isinstance(m, nn.BatchNorm2d):
                 init_weights(m, init_type="kaiming")
 
-<<<<<<< HEAD
-    def _core_forward(self, x):
-=======
     def core_forward(self, x):
->>>>>>> db309261
         # Column 0
         x_00 = self.conv00(x)
         maxpool0 = self.maxpool0(x_00)

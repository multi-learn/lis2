"""1D CNN implementation.

blabla
"""

from configurable import Schema
from torch import nn

from .base_model import BaseModel


class VGG1D(BaseModel):
    """
    VGG1D model for processing one-dimensional data.

    This class implements a 1D version of the VGG architecture, which is designed for processing one-dimensional data.
    It includes multiple convolutional layers with batch normalization and ReLU activations, followed by fully connected layers.

    Configuration:

    name (str): The name of the VGG1D model.
    in_channels (int): Number of input channels. Default is 1.
    out_channels (int): Number of output channels. Default is 1.
    n_convs (list of int): Number of convolutions in each layer. Default is [2, 2, 3, 3, 3].
    fc_units (list of int): Number of units in the fully connected layers. Default is [4096, 4096].
    kernel_size (int): Size of the convolutional kernel. Default is 3.
    stride (int): Stride for the convolution. Default is 1.
    padding (int): Padding for the convolution. Default is 1.
    dropout_rate (float): Dropout rate for the dropout layers. Default is 0.5.
    activation (str): Activation function to use. Default is 'relu'.

    Example Configuration (Python):
        .. code-block:: python

            config = {
                "name": "example_vgg1d",
                "in_channels": 1,
                "out_channels": 1,
                "n_convs": [2, 2, 3, 3, 3],
                "fc_units": [4096, 4096],
                "kernel_size": 3,
                "stride": 1,
                "padding": 1,
                "dropout_rate": 0.5,
                "activation": "relu"
            }

    Aliases:

    vgg1d
    """

    config_schema = {
        "in_channels": Schema(int, default=1),
        "out_channels": Schema(int, default=1),
        "n_convs": Schema(list, default=[2, 2, 3, 3, 3]),
        "fc_units": Schema(list, default=[4096, 4096]),
        "kernel_size": Schema(int, default=3),
        "stride": Schema(int, default=1),
        "padding": Schema(int, default=1),
        "dropout_rate": Schema(float, default=0.5),
        "activation": Schema(str, default="relu"),
    }

    def __init__(self, *args, **kwargs):
        super(VGG1D, self).__init__(*args, **kwargs)

        layers = []
        in_channels = self.in_channels
        out_channels = 64
        for i in range(self.n_convs[0]):
            layers.append(
                nn.Conv1d(in_channels, out_channels, kernel_size=self.kernel_size, stride=self.stride,
                          padding=self.padding)
            )
            layers.append(nn.BatchNorm1d(out_channels))
            layers.append(self._get_activation())
            in_channels = out_channels
        layers.append(nn.MaxPool1d(kernel_size=2, stride=1))

        out_channels = 128
        for i in range(self.n_convs[1]):
            layers.append(
                nn.Conv1d(in_channels, out_channels, kernel_size=self.kernel_size, stride=self.stride,
                          padding=self.padding)
            )
            layers.append(nn.BatchNorm1d(out_channels))
            layers.append(self._get_activation())
            in_channels = out_channels
        layers.append(nn.MaxPool1d(kernel_size=2, stride=2))

        out_channels = 256
        for i in range(self.n_convs[2]):
            layers.append(
                nn.Conv1d(in_channels, out_channels, kernel_size=self.kernel_size, stride=self.stride,
                          padding=self.padding)
            )
            layers.append(nn.BatchNorm1d(out_channels))
            layers.append(self._get_activation())
            in_channels = out_channels
        layers.append(nn.MaxPool1d(kernel_size=2, stride=2))

        out_channels = 512
        for i in range(self.n_convs[3]):
            layers.append(
                nn.Conv1d(in_channels, out_channels, kernel_size=self.kernel_size, stride=self.stride,
                          padding=self.padding)
            )
            layers.append(nn.BatchNorm1d(out_channels))
            layers.append(self._get_activation())
            in_channels = out_channels
        layers.append(nn.MaxPool1d(kernel_size=2, stride=2))

        out_channels = 512
        for i in range(self.n_convs[4]):
            layers.append(
                nn.Conv1d(in_channels, out_channels, kernel_size=self.kernel_size, stride=self.stride,
                          padding=self.padding)
            )
            layers.append(nn.BatchNorm1d(out_channels))
            layers.append(self._get_activation())
            in_channels = out_channels
        layers.append(nn.MaxPool1d(kernel_size=2, stride=2))

        layers.append(nn.Flatten())
        layers.append(nn.Dropout(self.dropout_rate))

        in_features = 2 * 7 * 512
        for units in self.fc_units:
            layers.append(nn.Linear(in_features, units))
            layers.append(nn.ReLU())
            layers.append(nn.Dropout(self.dropout_rate))
            in_features = units

        layers.append(nn.Linear(in_features, self.out_channels))

        self.layers = nn.Sequential(*layers)

    def _get_activation(self):
        """
        Get the activation function based on the configuration.

        Returns:
            nn.Module: The activation function.
        """
        if self.activation.lower() == "relu":
            return nn.ReLU(inplace=True)
        else:
            raise ValueError(f"Unsupported activation function: {self.activation}")

<<<<<<< HEAD
    def _core_forward(self, x):
=======
    def core_forward(self, x):
>>>>>>> db309261
        """
        Core forward pass of the VGG1D model.

        Args:
            x (torch.Tensor): Input tensor.

        Returns:
            torch.Tensor: The output tensor after the forward pass.
        """
        output = self.layers(x)
        return output

<<<<<<< HEAD
    def _preprocess_forward(self, patch, *args, **kwargs):
=======
    def preprocess_forward(self, patch, *args, **kwargs):
>>>>>>> db309261
        """
        Preprocess the input data before the core forward pass.

        Args:
            patch (torch.Tensor): Input tensor.
            *args: Additional positional arguments.
            **kwargs: Additional keyword arguments.

        Returns:
            torch.Tensor: The preprocessed input tensor.
        """
        return patch<|MERGE_RESOLUTION|>--- conflicted
+++ resolved
@@ -148,11 +148,7 @@
         else:
             raise ValueError(f"Unsupported activation function: {self.activation}")
 
-<<<<<<< HEAD
-    def _core_forward(self, x):
-=======
     def core_forward(self, x):
->>>>>>> db309261
         """
         Core forward pass of the VGG1D model.
 
@@ -165,11 +161,7 @@
         output = self.layers(x)
         return output
 
-<<<<<<< HEAD
-    def _preprocess_forward(self, patch, *args, **kwargs):
-=======
     def preprocess_forward(self, patch, *args, **kwargs):
->>>>>>> db309261
         """
         Preprocess the input data before the core forward pass.
 

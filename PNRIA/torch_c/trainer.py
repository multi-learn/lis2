import logging
import os
from typing import Union

import matplotlib
import torch

from PNRIA.configs.config import Customizable, Schema, Config, GlobalConfig
from PNRIA.torch_c.early_stop import EarlyStopping
from PNRIA.torch_c.loss import BinaryCrossEntropyDiceSum
from PNRIA.torch_c.metrics import Metrics
from PNRIA.torch_c.optim import BaseOptimizer
from PNRIA.torch_c.scheduler import BaseScheduler
from PNRIA.torch_c.trackers import Trackers
from PNRIA.utils.distributed import get_rank, get_rank_num, is_main_gpu

matplotlib.use("Agg")
from torch.utils.data import DataLoader, DistributedSampler
from tqdm.auto import tqdm
from torch import nn

from abc import ABC, abstractmethod

from abc import ABC, abstractmethod


class ITrainer(ABC, Customizable):

    @abstractmethod
    def train(self) -> None:
        pass


class Trainer(ITrainer):
    config_schema = {
<<<<<<< HEAD
        "output_dir": Schema(str),
        "run_name": Schema(str),
        "optimizer": Schema(type=Config),
        "scheduler": Schema(type=Config, optional=True),
        "early_stopper": Schema(type=Union[Config, bool], optional=True),
        "batch_size": Schema(int, optional=True, default=256),
        "num_workers": Schema(int, optional=True, default=os.cpu_count()),
        "epochs": Schema(int, optional=True, default=100, aliases=["epoch"]),
        "save_interval": Schema(int, optional=True, default=1),
        "trackers": Schema(type=Config, optional=True, default={}),
        "metrics": Schema(
            type=list[Config],
            optional=True,
            default=[
                {"type": "map"},
                {"type": "dice"},
                {"type": "roc_auc"},
                # {"type": "mssim"},
            ],
        ),
=======
        'output_dir': Schema(str),
        'run_name': Schema(str),
        'model': Schema(type=Config),
        'dataset': Schema(type=Config),
        'val_dataset': Schema(type=Config, optional=True),
        'optimizer': Schema(type=Config),
        'scheduler': Schema(type=Config, optional=True),
        'early_stopper': Schema(type=Union[Config, bool], optional=True),
        'split_ratio': Schema(float, optional=True),
        'batch_size': Schema(int, optional=True, default=256),
        'num_workers': Schema(int, optional=True, default=os.cpu_count()),
        'epochs': Schema(int, optional=True, default=100, aliases=['epoch']),
        'save_interval': Schema(int, optional=True, default=1),
        'trackers': Schema(type=Config, optional=True, default={}),
        'metrics': Schema(type=list[Config], optional=True, default=[{'type': 'map'},
                                                                     {'type': 'dice'},
                                                                     {'type': 'roc_auc'},
                                                                     {'type': 'mssim'},]),
>>>>>>> a18a5878
    }

    def __init__(self, model, train_dataset, val_dataset, force_device=None) -> None:
        super().__init__()
        self.logger = logging.getLogger(self.__class__.__name__)
        if force_device is not None:
            self.device = torch.device(force_device)
            self.gpu_id = 0
        else:
            self.gpu_id = get_rank()
            self.device = torch.device("cuda" if torch.cuda.is_available() else "cpu")

        self.logger.info(f"Device: {self.device}")

        self.train_dataset = train_dataset
        self.val_dataset = val_dataset

        self.train_dataloader = self._create_dataloader(
            self.train_dataset, is_train=True
        )
        self.val_dataloader = self._create_dataloader(self.val_dataset, is_train=False)

        """
        if self.split_ratio is not None:
            train_size = int(self.split_ratio * len(self.dataset))
            val_size = len(self.dataset) - train_size
            self.train_dataset, self.val_dataset = random_split(
                self.dataset, [train_size, val_size]
            )
            self.train_dataloader = self._create_dataloader(
                self.train_dataset, is_train=True
            )
            self.val_dataloader = self._create_dataloader(
                self.val_dataset, is_train=False
            )
        elif self.val_dataset is not None:
            self.val_dataset = BaseDataset.from_config(self.val_dataset)
            self.val_dataloader = self._create_dataloader(
                self.val_dataset, is_train=False
            )
        else:
            self.train_dataloader = self._create_dataloader(self.dataset, is_train=True)
        """

        self.model = model.to(self.device)
        self.optimizer = BaseOptimizer.from_config(
            self.optimizer.copy(), params=self.model.parameters()
        )
        if self.scheduler is not None:
            self.scheduler = BaseScheduler.from_config(
                self.scheduler.copy(), optimizer=self.optimizer
            )
        if self.early_stopper is not None and self.early_stopper is not False:
            self.early_stopper = EarlyStopping.from_config(
                self.early_stopper
                if not isinstance(self.early_stopper, bool)
                else {"Type": "EarlyStopping"}
            )

        # Initialize tracker
        self.tracker = Trackers(
            self.trackers,
            os.path.join(
                self.global_config["output_dir"], self.global_config["run_name"]
            ),
        )

        self.metrics_fn = Metrics(self.metrics)

        # Initialize training state
        self.epochs_run = 0
        self.best_loss = float("inf")

        # Wrap model with DistributedDataParallel if using multiple GPUs
        if torch.cuda.device_count() >= 2:
            self.model = nn.SyncBatchNorm.convert_sync_batchnorm(self.model)
            self.model = nn.parallel.DistributedDataParallel(
                self.model, device_ids=[self.gpu_id], output_device=self.gpu_id
            )
            self.logger.debug(
                f"Model wrapped with DistributedDataParallel on GPU {self.gpu_id}"
            )

        self.loss_fn = torch.nn.BCELoss()


    def preconditions(self):
        assert self.epochs > 0, "Number of epochs must be greater than 0"
        assert self.batch_size > 0, "Batch size must be greater than 0"
        assert self.num_workers > 0, "Number of workers must be greater than 0"

        # assert self.split_ratio is None and self.val_dataset is None, "Validation dataset or split ratio must be provided"
        self.logger.debug(f"Preconditions passed")

        self.loss_fn = BinaryCrossEntropyDiceSum()

    def train(self):
        """
        Start the training process, including validation and test phases.
        """
        if is_main_gpu():
            self.tracker.init()
            self.logger.debug(f"Tracker initialized")

        loop = tqdm(
            range(self.epochs_run, self.epochs),
            desc="Training",
            unit="epoch...",
            disable=not is_main_gpu(),
        )
        self.model.train()
        for epoch in loop:
            train_loss = self.run_loop_train(epoch)
            if hasattr(self, "val_dataloader"):
                val_loss = self.run_loop_validation(epoch)

            if is_main_gpu():
                lr = self.optimizer.param_groups[0]["lr"]
                log = {
                    "train_loss": train_loss.item(),
                }
                log |= (
                    {"val_loss": val_loss.item()}
                    if hasattr(self, "val_dataloader")
                    else {}
                )
                log |= {"lr": lr}
                log |= (
                    {**self.metrics_fn.to_dict()}
                    if hasattr(self, "val_dataloader")
                    else {}
                )
                self.tracker.log(epoch, log)

                if train_loss < self.best_loss:
                    self.best_loss = train_loss
                    self._save_snapshot(
                        epoch,
                        os.path.join(
                            self.global_config.output_dir,
                            self.global_config.run_name,
                            "best.pt",
                        ),
                        train_loss,
                    )

                if epoch % self.save_interval == 0:
                    self._save_snapshot(
                        epoch,
                        os.path.join(
                            self.global_config.output_dir,
                            self.global_config.run_name,
                            f"save_{epoch}.pt",
                        ),
                        train_loss,
                    )

                # Save snapshot after every epoch
                self._save_snapshot(
                    epoch,
                    os.path.join(
                        self.global_config.output_dir,
                        self.global_config.run_name,
                        "last.pt",
                    ),
                    train_loss,
                )

                loop.set_postfix_str(
                    f"Epoch: {epoch} | Train Loss: {train_loss:.5f} | Val Loss: {val_loss:.5f} | LR: {lr:.6f}"
                    if hasattr(self, "val_dataloader")
                    else f"Epoch: {epoch} | Train Loss: {train_loss:.5f} | LR: {lr:.6f}"
                )

                # Check for early stopping
                if self.early_stopper and self.early_stopper.step(val_loss):
                    self.logger.info(
                        f"Early stopping at epoch {epoch}. Best loss: {self.best_loss:.6f}, LR: {lr:.6f}"
                    )
                    break

        # Test phase
        if hasattr(self, "test_dataloader"):
            test_loss = self.run_loop_validation(self.epochs, self.test_dataloader)
            if is_main_gpu():
                log = {"test_loss": test_loss.item()}
                self.tracker.log(self.epochs, log)
                self.logger.info(f"Test Loss: {test_loss:.6f}")

        if is_main_gpu():
            self.tracker.finish()
            self.logger.info(
                f"Training finished. Best loss: {self.best_loss:.6f}, LR: {lr:.6f}, "
                f"saved at {os.path.join(self.global_config.output_dir, self.global_config.run_name, 'best.pt')}"
            )

    def run_loop_train(self, epoch):
        """
        Run the training loop for a given epoch.
        """
        self.model.train()  # Set model to training mode
        total_loss = 0
        averaging_coef = 0
        iters = len(self.train_dataloader)

        loop = tqdm(
            enumerate(self.train_dataloader),
            total=iters,
            desc=f"Epoch {epoch}/{self.epochs} - Training",
            unit="batch",
            disable=not is_main_gpu(),
            leave=False,
        )

        for i, batch in loop:
            batch = {k: v.to(self.device) for k, v in batch.items()}
            loss, idx = self._run_batch(batch)  # Run training batch and compute loss
            total_loss += loss.detach() * idx.sum()
            averaging_coef += idx

            if is_main_gpu():
                loop.set_postfix_str(f"Train Loss: {total_loss / averaging_coef:.6f}")

        # print(f"IDX: {idx}")
        avg_loss = total_loss / averaging_coef
        self.scheduler.step()
        return avg_loss

    def run_loop_validation(self, epoch, custom_dataloader=None):
        """
        Run the validation or test loop for a given epoch.
        """
        if custom_dataloader is not None:
            val_dataloader = custom_dataloader
        else:
            val_dataloader = self.val_dataloader
        self.model.eval()  # Set model to evaluation mode
        total_loss = 0
        iters = len(self.val_dataloader)

        with torch.no_grad():  # Disable gradient computation for validation/test
            loop = tqdm(
                enumerate(val_dataloader),
                total=iters,
                desc=f"Epoch {epoch}/{self.epochs} - Validation",
                unit="batch",
                disable=not is_main_gpu(),
                leave=False,
            )
            for i, batch in loop:
                batch = {k: v.to(self.device) for k, v in batch.items()}
                preds = self.model(**batch)
                target = batch["target"]
                idx = batch["labelled"] == 1
                loss = self.loss_fn(preds[idx], target[idx])
                total_loss += loss
                idx = torch.flatten(idx).detach().cpu().numpy()
                self.metrics_fn.update(
                    torch.flatten(preds)[idx].detach().cpu().numpy(),
                    torch.flatten(target)[idx].detach().cpu().numpy(),
                    idx,
                )
                if is_main_gpu():
                    loop.set_postfix_str(f"Validation Loss: {total_loss / (i + 1):.6f}")

        avg_loss = total_loss / len(val_dataloader)
        return avg_loss

    def _run_batch(self, batch):
        """
        Run a single training batch with masking and metrics update.
        """

        preds = self.model(**batch)
        target = batch["target"]
        labelled = batch["labelled"]
        idx = labelled == 1
        temp_loss = self.loss_fn(preds[idx], target[idx])
        self.optimizer.zero_grad()
        temp_loss.backward()
        self.optimizer.step()
        for name, param in self.model.named_parameters():
            assert param.grad is not None, f"Gradient of {name} is None"

        idx = torch.flatten(idx).detach().cpu().numpy()
        # self.metrics_fn.update(torch.flatten(preds)[idx].detach().cpu().numpy(),
        #                        torch.flatten(target)[idx].detach().cpu().numpy(),
        #                        idx)

        temp_loss = temp_loss.detach().cpu()
        return temp_loss, idx.sum()

    def _save_snapshot(self, epoch, path, loss):
        """
        Save a snapshot of the training progress.
        """
        snapshot = {
            "MODEL": {
                "MODEL_CONFIG": self.config["model"],
                "MODEL_STATE": self.model.state_dict(),
            },
            "TRAIN_INFO": {
                "EPOCHS_RUN": epoch,
                "BEST_LOSS": loss,
                "OPTIMIZER_STATE": self.optimizer.state_dict(),
                "SCHEDULER_STATE": self.scheduler.state_dict(),
            },
            "GLOBAL_CONFIG": self.global_config.to_dict(),
        }
        torch.save(snapshot, path)
        self.logger.info(
            f"Epoch {epoch} | Training snapshot saved at {path} | Loss: {loss}"
        )

    def _create_dataloader(self, dataset, is_train=True):
        """
        Create a dataloader for the given dataset.
        """
        if torch.cuda.device_count() >= 2:
            sampler = DistributedSampler(
                dataset, rank=get_rank_num(), shuffle=is_train, drop_last=False
            )
        else:
            sampler = None

        dataloader = DataLoader(
            dataset,
            batch_size=self.batch_size,
            pin_memory=True,
            persistent_workers=True,
            shuffle=is_train if sampler is None else False,
            num_workers=self.num_workers,
            sampler=sampler,
        )

        return dataloader

    @classmethod
    def from_snapshot(cls, snapshot_path, model, train_dataset, val_dataset):
        """
        Load a snapshot of the training progress.
        """
        snapshot = torch.load(snapshot_path)
        global_config = GlobalConfig(config=snapshot["GLOBAL_CONFIG"])
        trainer = cls.from_config(
            global_config.to_dict(),
            model=model,
            train_dataset=train_dataset,
            val_dataset=val_dataset,
        )
        trainer.model.load_state_dict(snapshot["MODEL"]["MODEL_STATE"])
        trainer.optimizer.load_state_dict(snapshot["TRAIN_INFO"]["OPTIMIZER_STATE"])
        trainer.scheduler.load_state_dict(snapshot["TRAIN_INFO"]["SCHEDULER_STATE"])
        trainer.epochs_run = snapshot["TRAIN_INFO"]["EPOCHS_RUN"]
        trainer.best_loss = snapshot["TRAIN_INFO"]["BEST_LOSS"]
        trainer.logger.info(
            f"Snapshot loaded from {snapshot_path} | Epochs run: {trainer.epochs_run} | Best loss: {trainer.best_loss}"
        )
        return trainer<|MERGE_RESOLUTION|>--- conflicted
+++ resolved
@@ -33,7 +33,6 @@
 
 class Trainer(ITrainer):
     config_schema = {
-<<<<<<< HEAD
         "output_dir": Schema(str),
         "run_name": Schema(str),
         "optimizer": Schema(type=Config),
@@ -54,26 +53,6 @@
                 # {"type": "mssim"},
             ],
         ),
-=======
-        'output_dir': Schema(str),
-        'run_name': Schema(str),
-        'model': Schema(type=Config),
-        'dataset': Schema(type=Config),
-        'val_dataset': Schema(type=Config, optional=True),
-        'optimizer': Schema(type=Config),
-        'scheduler': Schema(type=Config, optional=True),
-        'early_stopper': Schema(type=Union[Config, bool], optional=True),
-        'split_ratio': Schema(float, optional=True),
-        'batch_size': Schema(int, optional=True, default=256),
-        'num_workers': Schema(int, optional=True, default=os.cpu_count()),
-        'epochs': Schema(int, optional=True, default=100, aliases=['epoch']),
-        'save_interval': Schema(int, optional=True, default=1),
-        'trackers': Schema(type=Config, optional=True, default={}),
-        'metrics': Schema(type=list[Config], optional=True, default=[{'type': 'map'},
-                                                                     {'type': 'dice'},
-                                                                     {'type': 'roc_auc'},
-                                                                     {'type': 'mssim'},]),
->>>>>>> a18a5878
     }
 
     def __init__(self, model, train_dataset, val_dataset, force_device=None) -> None:

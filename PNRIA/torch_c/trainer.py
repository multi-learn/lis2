import logging
import os
from typing import Union

import matplotlib
import torch
from torch.utils.data import random_split

from PNRIA.configs.config import Customizable, Schema, Config, GlobalConfig
from PNRIA.torch_c.dataset import BaseDataset
from PNRIA.torch_c.early_stop import EarlyStopping
from PNRIA.torch_c.loss import BinaryCrossEntropyDiceSum
from PNRIA.torch_c.metrics import Metrics
from PNRIA.torch_c.models.custom_model import BaseModel
from PNRIA.torch_c.optim import BaseOptimizer
from PNRIA.torch_c.scheduler import BaseScheduler
from PNRIA.torch_c.trackers import Trackers
from PNRIA.utils.distributed import get_rank, get_rank_num, is_main_gpu

matplotlib.use("TkAgg")
from torch.utils.data import DataLoader, DistributedSampler
from tqdm.auto import tqdm
<<<<<<< HEAD
from torch import distributed as dist, nn
=======
from torch import nn

from abc import ABC, abstractmethod
>>>>>>> 75c11b35

from abc import ABC, abstractmethod

<<<<<<< HEAD

=======
>>>>>>> 75c11b35
class ITrainer(ABC, Customizable):

    @abstractmethod
    def train(self) -> None:
        pass


class Trainer(ITrainer):
    config_schema = {
<<<<<<< HEAD
        "output_dir": Schema(str),
        "run_name": Schema(str),
        "model": Schema(type=Config),
        "dataset": Schema(type=Config),
        "dataset_test": Schema(type=Config, optional=True),
        "optimizer": Schema(type=Config),
        "scheduler": Schema(type=Config, optional=True),
        "early_stopper": Schema(type=Union[Config, bool], optional=True),
        "split_ratio": Schema(float, optional=True, default=0.8),
        "batch_size": Schema(int, optional=True, default=8),
        "num_workers": Schema(int, optional=True, default=os.cpu_count()),
        "epochs": Schema(int, optional=True, default=100, aliases=["epoch"]),
        "save_interval": Schema(int, optional=True, default=10),
        "trackers": Schema(type=Config, optional=True, default={}),
        "metrics": Schema(
            type=list[Config],
            optional=True,
            default=[{"type": "accuracy"}, {"type": "dice"}, {"type": "seg_acc"}],
        ),
=======
        'output_dir': Schema(str),
        'run_name': Schema(str),
        'model': Schema(type=Config),
        'dataset': Schema(type=Config),
        'val_dataset': Schema(type=Config, optional=True),
        'optimizer': Schema(type=Config),
        'scheduler': Schema(type=Config, optional=True),
        'early_stopper': Schema(type=Union[Config, bool], optional=True),
        'split_ratio': Schema(float, optional=True),
        'batch_size': Schema(int, optional=True, default=256),
        'num_workers': Schema(int, optional=True, default=os.cpu_count()),
        'epochs': Schema(int, optional=True, default=100, aliases=['epoch']),
        'save_interval': Schema(int, optional=True, default=1),
        'trackers': Schema(type=Config, optional=True, default={}),
        'metrics': Schema(type=list[Config], optional=True, default=[{'type': 'map'},
                                                                     {'type': 'dice'},
                                                                     {'type': 'roc_auc'},
                                                                     {'type': 'mssim'},
                                                                     ]),
>>>>>>> 75c11b35
    }

    def __init__(self, force_device=None) -> None:
        super().__init__()
        self.logger = logging.getLogger(self.__class__.__name__)
        if force_device is not None:
            self.device = torch.device(force_device)
            self.gpu_id = 0
        else:
            self.gpu_id = get_rank()
            self.device = torch.device("cuda" if torch.cuda.is_available() else "cpu")

        self.logger.info(f"Device: {self.device}")
        self.dataset = BaseDataset.from_config(self.dataset)
<<<<<<< HEAD
        train_size = int(self.split_ratio * len(self.dataset))
        val_size = len(self.dataset) - train_size
        self.train_dataset, self.val_dataset = random_split(
            self.dataset, [train_size, val_size]
        )

        self.train_dataloader = self._create_dataloader(
            self.train_dataset, is_train=True
        )
        self.val_dataloader = self._create_dataloader(self.val_dataset, is_train=False)

        self.model = BaseModel.from_config(self.model).to(self.device)
        self.optimizer = BaseOptimizer.from_config(
            self.optimizer.copy(), self.model.parameters()
        )
        if self.scheduler is not None:
            self.scheduler = BaseScheduler.from_config(
                self.scheduler.copy(),
                self.optimizer,
                steps_per_epoch=len(self.train_dataloader),
            )
        if self.early_stopper is not None:
            self.early_stopper = EarlyStopping.from_config(
                self.early_stopper if isinstance(bool, self.early_stopper) else {}
            )

        # Initialize tracker
        self.tracker = Trackers(
            self.trackers,
            os.path.join(
                self.global_config["output_dir"], self.global_config["run_name"]
            ),
        )
=======
        if self.split_ratio is not None:
            train_size = int(self.split_ratio * len(self.dataset))
            val_size = len(self.dataset) - train_size
            self.train_dataset, self.val_dataset = random_split(self.dataset, [train_size, val_size])
            self.train_dataloader = self._create_dataloader(self.train_dataset, is_train=True)
            self.val_dataloader = self._create_dataloader(self.val_dataset, is_train=False)
        elif self.val_dataset is not None:
            self.val_dataset = BaseDataset.from_config(self.val_dataset)
            self.val_dataloader = self._create_dataloader(self.val_dataset, is_train=False)
        else:
            self.train_dataloader = self._create_dataloader(self.dataset, is_train=True)

        self.model = BaseModel.from_config(self.model).to(self.device)
        self.optimizer = BaseOptimizer.from_config(self.optimizer.copy(), params=self.model.parameters())
        if self.scheduler is not None:
            self.scheduler = BaseScheduler.from_config(self.scheduler.copy(), optimizer=self.optimizer)
        if self.early_stopper is not None and self.early_stopper is not False:
            self.early_stopper = EarlyStopping.from_config(
                self.early_stopper if not isinstance(self.early_stopper, bool) else {"Type": "EarlyStopping"}
            )

        # Initialize tracker
        self.tracker = Trackers(self.trackers,
                                os.path.join(self.global_config["output_dir"], self.global_config["run_name"]))
>>>>>>> 75c11b35

        self.metrics_fn = Metrics(self.metrics)

        # Initialize training state
        self.epochs_run = 0
        self.best_loss = float("inf")

        # Wrap model with DistributedDataParallel if using multiple GPUs
        if torch.cuda.device_count() >= 2:
            self.model = nn.SyncBatchNorm.convert_sync_batchnorm(self.model)
            self.model = nn.parallel.DistributedDataParallel(
                self.model, device_ids=[self.gpu_id], output_device=self.gpu_id
            )
            self.logger.debug(f"Model wrapped with DistributedDataParallel on GPU {self.gpu_id}")

        self.loss_fn = torch.nn.BCELoss()

    def preconditions(self):
        assert self.epochs > 0, "Number of epochs must be greater than 0"
        assert self.batch_size > 0, "Batch size must be greater than 0"
        assert self.num_workers > 0, "Number of workers must be greater than 0"
        if self.split_ratio is not None:
            assert 0 < self.split_ratio < 1, "Split ratio must be between 0 and 1"
        if self.split_ratio is not None and self.val_dataset is not None:
            self.logger.warning("Validation dataset will be ignored since split ratio is provided")
        # assert self.split_ratio is None and self.val_dataset is None, "Validation dataset or split ratio must be provided"
        self.logger.debug(f"Preconditions passed")

        self.loss_fn = BinaryCrossEntropyDiceSum()

    def train(self):
        """
        Start the training process, including validation and test phases.
        """
        if is_main_gpu():
            self.tracker.init()
<<<<<<< HEAD

        # Test dataset handling
        if hasattr(self, "dataset_test") and self.dataset_test:
            self.test_dataset = BaseDataset.from_config(self.dataset_test)
            self.test_dataloader = self._create_dataloader(
                self.test_dataset, is_train=False
            )

        loop = tqdm(
            range(self.epochs_run, self.epochs),
            desc="Training",
            unit="epoch...",
            disable=not is_main_gpu(),
        )
=======
            self.logger.debug(f"Tracker initialized")
>>>>>>> 75c11b35


        loop = tqdm(
            range(self.epochs_run, self.epochs),
            desc="Training",
            unit="epoch...",
            disable=not is_main_gpu(),
        )
        self.model.train()
        for epoch in loop:
<<<<<<< HEAD
            # Run training loop
            train_loss = self.run_loop_train(epoch)

            # Optionally run validation loop
            val_loss = self.run_loop_validation(epoch, self.val_dataloader)
=======
            train_loss = self.run_loop_train(epoch)
            if hasattr(self, 'val_dataloader'):
                val_loss = self.run_loop_validation(epoch)
>>>>>>> 75c11b35

            if is_main_gpu():
                lr = self.optimizer.param_groups[0]["lr"]
                log = {
                    "train_loss": train_loss.item(),
<<<<<<< HEAD
                    "val_loss": val_loss.item(),
                    "lr": lr,
                    **self.metrics_fn.to_dict(),
=======
>>>>>>> 75c11b35
                }
                log |= {"val_loss": val_loss.item()} if hasattr(self, 'val_dataloader') else {}
                log |= {"lr": lr}
                log |= {**self.metrics_fn.to_dict()} if hasattr(self, 'val_dataloader') else {}
                self.tracker.log(epoch, log)

                if train_loss < self.best_loss:
                    self.best_loss = train_loss
                    self._save_snapshot(
                        epoch,
                        os.path.join(
                            self.global_config.output_dir,
                            self.global_config.run_name,
                            "best.pt",
                        ),
                        train_loss,
                    )

                if epoch % self.save_interval == 0:
                    self._save_snapshot(
                        epoch,
                        os.path.join(
                            self.global_config.output_dir,
                            self.global_config.run_name,
                            f"save_{epoch}.pt",
                        ),
                        train_loss,
                    )

                # Save snapshot after every epoch
                self._save_snapshot(
                    epoch,
                    os.path.join(
                        self.global_config.output_dir,
                        self.global_config.run_name,
                        "last.pt",
                    ),
                    train_loss,
                )

                loop.set_postfix_str(
                    f"Epoch: {epoch} | Train Loss: {train_loss:.5f} | Val Loss: {val_loss:.5f} | LR: {lr:.6f}"
<<<<<<< HEAD
                )

                # Check for early stopping
                if self.early_stopper and self.early_stopper.step(train_loss):
=======
                    if hasattr(self, 'val_dataloader')  else
                    f"Epoch: {epoch} | Train Loss: {train_loss:.5f} | LR: {lr:.6f}"
                )

                # Check for early stopping
                if self.early_stopper and self.early_stopper.step(val_loss):
>>>>>>> 75c11b35
                    self.logger.info(
                        f"Early stopping at epoch {epoch}. Best loss: {self.best_loss:.6f}, LR: {lr:.6f}"
                    )
                    break

        # Test phase
        if hasattr(self, "test_dataloader"):
            test_loss = self.run_loop_validation(self.epochs, self.test_dataloader)
            if is_main_gpu():
                log = {"test_loss": test_loss.item()}
                self.tracker.log(self.epochs, log)
                self.logger.info(f"Test Loss: {test_loss:.6f}")

        if is_main_gpu():
            self.tracker.finish()
            self.logger.info(
                f"Training finished. Best loss: {self.best_loss:.6f}, LR: {lr:.6f}, "
                f"saved at {os.path.join(self.global_config.output_dir, self.global_config.run_name, 'best.pt')}"
            )

    def run_loop_train(self, epoch):
        """
        Run the training loop for a given epoch.
        """
        self.model.train()  # Set model to training mode
        total_loss = 0
<<<<<<< HEAD
        iters = len(self.train_dataloader)
        self.metrics_fn.reset()  # Reset metrics at the beginning of each epoch
=======
        averaging_coef = 0
        iters = len(self.train_dataloader)
>>>>>>> 75c11b35

        loop = tqdm(
            enumerate(self.train_dataloader),
            total=iters,
            desc=f"Epoch {epoch}/{self.epochs} - Training",
            unit="batch",
            disable=not is_main_gpu(),
<<<<<<< HEAD
            leave=True,
            position=1,
=======
            leave=False,
>>>>>>> 75c11b35
        )

        for i, batch in loop:
            batch = {k: v.to(self.device) for k, v in batch.items()}
<<<<<<< HEAD
            loss = self._run_batch(batch)  # Run training batch and compute loss
            total_loss += loss

            if is_main_gpu():
                loop.set_postfix_str(f"Train Loss: {total_loss / (i + 1):.6f}")
=======
            loss, idx = self._run_batch(batch)  # Run training batch and compute loss
            total_loss += loss.detach() * idx.sum()
            averaging_coef += idx

            if is_main_gpu():
                loop.set_postfix_str(f"Train Loss: {total_loss / averaging_coef:.6f}")
>>>>>>> 75c11b35

        # print(f"IDX: {idx}")
        avg_loss = total_loss / averaging_coef
        self.scheduler.step()
        return avg_loss

<<<<<<< HEAD
        avg_loss = total_loss / len(self.train_dataloader)
        self.scheduler.step()  # Adjust learning rate at the end of the epoch if needed
        return avg_loss

    def run_loop_validation(self, epoch, dataloader):
        """
        Run the validation or test loop for a given epoch.
        """
        self.model.eval()  # Set model to evaluation mode
        total_loss = 0
        iters = len(dataloader)
        self.metrics_fn.reset()

        with torch.no_grad():  # Disable gradient computation for validation/test
            loop = tqdm(
                enumerate(dataloader),
                total=iters,
                desc=f"Epoch {epoch}/{self.epochs} - Validation/Test",
                unit="batch",
                disable=not is_main_gpu(),
                leave=False,
            )

            for i, batch in loop:
                batch = {k: v.to(self.device) for k, v in batch.items()}
                preds = self.model(**batch)
                loss = self.loss_fn(preds, batch["target"])
                total_loss += loss
                self.metrics_fn.update(preds, **batch)

                if is_main_gpu():
                    loop.set_postfix_str(
                        f"Validation/Test Loss: {total_loss / (i + 1):.6f}"
                    )

        avg_loss = total_loss / len(dataloader)
=======
    def run_loop_validation(self, epoch, custom_dataloader=None):
        """
        Run the validation or test loop for a given epoch.
        """
        if custom_dataloader is not None:
            val_dataloader = custom_dataloader
        else:
            val_dataloader = self.val_dataloader
        self.model.eval()  # Set model to evaluation mode
        total_loss = 0
        iters = len(self.val_dataloader)

        with torch.no_grad():  # Disable gradient computation for validation/test
            loop = tqdm(
                enumerate(val_dataloader),
                total=iters,
                desc=f"Epoch {epoch}/{self.epochs} - Validation",
                unit="batch",
                disable=not is_main_gpu(),
                leave=False,
            )
            for i, batch in loop:
                batch = {k: v.to(self.device) for k, v in batch.items()}
                preds = self.model(**batch)
                target = batch['target']
                idx = batch['labelled'] == 1
                loss = self.loss_fn(preds[idx], target[idx])
                total_loss += loss
                idx = torch.flatten(idx).detach().cpu().numpy()
                self.metrics_fn.update(torch.flatten(preds)[idx].detach().cpu().numpy(),
                                       torch.flatten(target)[idx].detach().cpu().numpy(),
                                       idx)
                if is_main_gpu():
                    loop.set_postfix_str(f"Validation Loss: {total_loss / (i + 1):.6f}")

        avg_loss = total_loss / len(val_dataloader)
>>>>>>> 75c11b35
        return avg_loss

    def _run_batch(self, batch):
        """
        Run a single training batch with masking and metrics update.
        """
<<<<<<< HEAD
        self.optimizer.zero_grad()

        # Obtenir les prédictions
        preds = self.model(**batch)

        if not "missing" in batch:
            missing = torch.zeros_like(batch["target"])
        if not "labelled" in batch:
            labelled = torch.onezeros_like(batch["target"])

        missing = missing * labelled
        masked_preds = missing * preds
        masked_target = missing * batch["target"]
        loss = self.loss_fn(masked_preds, masked_target)

        # Mise à jour des métriques avec les données masquées
        self.metrics_fn.update(preds, target=batch["target"], missing=missing)

        # Backpropagation
        loss.backward()
        self.optimizer.step()

        # Détacher et renvoyer la perte
        loss = loss.detach().cpu()
        return loss
=======

        preds = self.model(**batch)
        target = batch['target']
        labelled = batch['labelled']
        idx = labelled == 1
        temp_loss = self.loss_fn(preds[idx], target[idx])
        self.optimizer.zero_grad()
        temp_loss.backward()
        self.optimizer.step()
        for name, param in self.model.named_parameters():
            assert param.grad is not None, f"Gradient of {name} is None"


        idx = torch.flatten(idx).detach().cpu().numpy()
        # self.metrics_fn.update(torch.flatten(preds)[idx].detach().cpu().numpy(),
        #                        torch.flatten(target)[idx].detach().cpu().numpy(),
        #                        idx)

        temp_loss = temp_loss.detach().cpu()
        return temp_loss, idx.sum()
>>>>>>> 75c11b35

    def _save_snapshot(self, epoch, path, loss):
        """
        Save a snapshot of the training progress.
        """
        snapshot = {
            "MODEL": {
                "MODEL_STATE": self.model.state_dict(),
            },
            "TRAIN_INFO": {
                "EPOCHS_RUN": epoch,
                "BEST_LOSS": loss,
                "OPTIMIZER_STATE": self.optimizer.state_dict(),
                "SCHEDULER_STATE": self.scheduler.state_dict(),
            },
            "GLOBAL_CONFIG": self.global_config.to_dict(),
        }
        torch.save(snapshot, path)
        self.logger.info(
            f"Epoch {epoch} | Training snapshot saved at {path} | Loss: {loss}"
        )

    def _create_dataloader(self, dataset, is_train=True):
        """
        Create a dataloader for the given dataset.
        """
        if torch.cuda.device_count() >= 2:
            sampler = DistributedSampler(
                dataset, rank=get_rank_num(), shuffle=is_train, drop_last=False
            )
        else:
            sampler = None

<<<<<<< HEAD
        dataloader = DataLoader(
            dataset,
            batch_size=self.batch_size,
            pin_memory=True,
            persistent_workers=True,
            shuffle=(not is_train) if sampler is None else False,
            num_workers=self.num_workers,
            sampler=sampler,
        )
=======
        dataloader = DataLoader(dataset,
                                batch_size=self.batch_size,
                                pin_memory=True,
                                persistent_workers=True,
                                shuffle = is_train if sampler is None else False,
                                num_workers=self.num_workers,
                                sampler=sampler)
>>>>>>> 75c11b35

        return dataloader

    @classmethod
    def from_snapshot(cls, snapshot_path):
        """
        Load a snapshot of the training progress.
        """
        snapshot = torch.load(snapshot_path)
        global_config = GlobalConfig(config=snapshot["GLOBAL_CONFIG"])
        trainer = cls.from_config(global_config.to_dict())
        trainer.model.load_state_dict(snapshot["MODEL"]["MODEL_STATE"])
        trainer.optimizer.load_state_dict(snapshot["TRAIN_INFO"]["OPTIMIZER_STATE"])
        trainer.scheduler.load_state_dict(snapshot["TRAIN_INFO"]["SCHEDULER_STATE"])
        trainer.epochs_run = snapshot["TRAIN_INFO"]["EPOCHS_RUN"]
        trainer.best_loss = snapshot["TRAIN_INFO"]["BEST_LOSS"]
        trainer.logger.info(
            f"Snapshot loaded from {snapshot_path} | Epochs run: {trainer.epochs_run} | Best loss: {trainer.best_loss}"
        )
        return trainer<|MERGE_RESOLUTION|>--- conflicted
+++ resolved
@@ -20,20 +20,13 @@
 matplotlib.use("TkAgg")
 from torch.utils.data import DataLoader, DistributedSampler
 from tqdm.auto import tqdm
-<<<<<<< HEAD
-from torch import distributed as dist, nn
-=======
 from torch import nn
 
 from abc import ABC, abstractmethod
->>>>>>> 75c11b35
 
 from abc import ABC, abstractmethod
 
-<<<<<<< HEAD
-
-=======
->>>>>>> 75c11b35
+
 class ITrainer(ABC, Customizable):
 
     @abstractmethod
@@ -43,47 +36,30 @@
 
 class Trainer(ITrainer):
     config_schema = {
-<<<<<<< HEAD
         "output_dir": Schema(str),
         "run_name": Schema(str),
         "model": Schema(type=Config),
         "dataset": Schema(type=Config),
-        "dataset_test": Schema(type=Config, optional=True),
+        "val_dataset": Schema(type=Config, optional=True),
         "optimizer": Schema(type=Config),
         "scheduler": Schema(type=Config, optional=True),
         "early_stopper": Schema(type=Union[Config, bool], optional=True),
-        "split_ratio": Schema(float, optional=True, default=0.8),
-        "batch_size": Schema(int, optional=True, default=8),
+        "split_ratio": Schema(float, optional=True),
+        "batch_size": Schema(int, optional=True, default=256),
         "num_workers": Schema(int, optional=True, default=os.cpu_count()),
         "epochs": Schema(int, optional=True, default=100, aliases=["epoch"]),
-        "save_interval": Schema(int, optional=True, default=10),
+        "save_interval": Schema(int, optional=True, default=1),
         "trackers": Schema(type=Config, optional=True, default={}),
         "metrics": Schema(
             type=list[Config],
             optional=True,
-            default=[{"type": "accuracy"}, {"type": "dice"}, {"type": "seg_acc"}],
+            default=[
+                {"type": "map"},
+                {"type": "dice"},
+                {"type": "roc_auc"},
+                {"type": "mssim"},
+            ],
         ),
-=======
-        'output_dir': Schema(str),
-        'run_name': Schema(str),
-        'model': Schema(type=Config),
-        'dataset': Schema(type=Config),
-        'val_dataset': Schema(type=Config, optional=True),
-        'optimizer': Schema(type=Config),
-        'scheduler': Schema(type=Config, optional=True),
-        'early_stopper': Schema(type=Union[Config, bool], optional=True),
-        'split_ratio': Schema(float, optional=True),
-        'batch_size': Schema(int, optional=True, default=256),
-        'num_workers': Schema(int, optional=True, default=os.cpu_count()),
-        'epochs': Schema(int, optional=True, default=100, aliases=['epoch']),
-        'save_interval': Schema(int, optional=True, default=1),
-        'trackers': Schema(type=Config, optional=True, default={}),
-        'metrics': Schema(type=list[Config], optional=True, default=[{'type': 'map'},
-                                                                     {'type': 'dice'},
-                                                                     {'type': 'roc_auc'},
-                                                                     {'type': 'mssim'},
-                                                                     ]),
->>>>>>> 75c11b35
     }
 
     def __init__(self, force_device=None) -> None:
@@ -98,31 +74,39 @@
 
         self.logger.info(f"Device: {self.device}")
         self.dataset = BaseDataset.from_config(self.dataset)
-<<<<<<< HEAD
-        train_size = int(self.split_ratio * len(self.dataset))
-        val_size = len(self.dataset) - train_size
-        self.train_dataset, self.val_dataset = random_split(
-            self.dataset, [train_size, val_size]
-        )
-
-        self.train_dataloader = self._create_dataloader(
-            self.train_dataset, is_train=True
-        )
-        self.val_dataloader = self._create_dataloader(self.val_dataset, is_train=False)
+        if self.split_ratio is not None:
+            train_size = int(self.split_ratio * len(self.dataset))
+            val_size = len(self.dataset) - train_size
+            self.train_dataset, self.val_dataset = random_split(
+                self.dataset, [train_size, val_size]
+            )
+            self.train_dataloader = self._create_dataloader(
+                self.train_dataset, is_train=True
+            )
+            self.val_dataloader = self._create_dataloader(
+                self.val_dataset, is_train=False
+            )
+        elif self.val_dataset is not None:
+            self.val_dataset = BaseDataset.from_config(self.val_dataset)
+            self.val_dataloader = self._create_dataloader(
+                self.val_dataset, is_train=False
+            )
+        else:
+            self.train_dataloader = self._create_dataloader(self.dataset, is_train=True)
 
         self.model = BaseModel.from_config(self.model).to(self.device)
         self.optimizer = BaseOptimizer.from_config(
-            self.optimizer.copy(), self.model.parameters()
+            self.optimizer.copy(), params=self.model.parameters()
         )
         if self.scheduler is not None:
             self.scheduler = BaseScheduler.from_config(
-                self.scheduler.copy(),
-                self.optimizer,
-                steps_per_epoch=len(self.train_dataloader),
-            )
-        if self.early_stopper is not None:
+                self.scheduler.copy(), optimizer=self.optimizer
+            )
+        if self.early_stopper is not None and self.early_stopper is not False:
             self.early_stopper = EarlyStopping.from_config(
-                self.early_stopper if isinstance(bool, self.early_stopper) else {}
+                self.early_stopper
+                if not isinstance(self.early_stopper, bool)
+                else {"Type": "EarlyStopping"}
             )
 
         # Initialize tracker
@@ -132,32 +116,6 @@
                 self.global_config["output_dir"], self.global_config["run_name"]
             ),
         )
-=======
-        if self.split_ratio is not None:
-            train_size = int(self.split_ratio * len(self.dataset))
-            val_size = len(self.dataset) - train_size
-            self.train_dataset, self.val_dataset = random_split(self.dataset, [train_size, val_size])
-            self.train_dataloader = self._create_dataloader(self.train_dataset, is_train=True)
-            self.val_dataloader = self._create_dataloader(self.val_dataset, is_train=False)
-        elif self.val_dataset is not None:
-            self.val_dataset = BaseDataset.from_config(self.val_dataset)
-            self.val_dataloader = self._create_dataloader(self.val_dataset, is_train=False)
-        else:
-            self.train_dataloader = self._create_dataloader(self.dataset, is_train=True)
-
-        self.model = BaseModel.from_config(self.model).to(self.device)
-        self.optimizer = BaseOptimizer.from_config(self.optimizer.copy(), params=self.model.parameters())
-        if self.scheduler is not None:
-            self.scheduler = BaseScheduler.from_config(self.scheduler.copy(), optimizer=self.optimizer)
-        if self.early_stopper is not None and self.early_stopper is not False:
-            self.early_stopper = EarlyStopping.from_config(
-                self.early_stopper if not isinstance(self.early_stopper, bool) else {"Type": "EarlyStopping"}
-            )
-
-        # Initialize tracker
-        self.tracker = Trackers(self.trackers,
-                                os.path.join(self.global_config["output_dir"], self.global_config["run_name"]))
->>>>>>> 75c11b35
 
         self.metrics_fn = Metrics(self.metrics)
 
@@ -171,7 +129,9 @@
             self.model = nn.parallel.DistributedDataParallel(
                 self.model, device_ids=[self.gpu_id], output_device=self.gpu_id
             )
-            self.logger.debug(f"Model wrapped with DistributedDataParallel on GPU {self.gpu_id}")
+            self.logger.debug(
+                f"Model wrapped with DistributedDataParallel on GPU {self.gpu_id}"
+            )
 
         self.loss_fn = torch.nn.BCELoss()
 
@@ -182,7 +142,9 @@
         if self.split_ratio is not None:
             assert 0 < self.split_ratio < 1, "Split ratio must be between 0 and 1"
         if self.split_ratio is not None and self.val_dataset is not None:
-            self.logger.warning("Validation dataset will be ignored since split ratio is provided")
+            self.logger.warning(
+                "Validation dataset will be ignored since split ratio is provided"
+            )
         # assert self.split_ratio is None and self.val_dataset is None, "Validation dataset or split ratio must be provided"
         self.logger.debug(f"Preconditions passed")
 
@@ -194,14 +156,7 @@
         """
         if is_main_gpu():
             self.tracker.init()
-<<<<<<< HEAD
-
-        # Test dataset handling
-        if hasattr(self, "dataset_test") and self.dataset_test:
-            self.test_dataset = BaseDataset.from_config(self.dataset_test)
-            self.test_dataloader = self._create_dataloader(
-                self.test_dataset, is_train=False
-            )
+            self.logger.debug(f"Tracker initialized")
 
         loop = tqdm(
             range(self.epochs_run, self.epochs),
@@ -209,45 +164,28 @@
             unit="epoch...",
             disable=not is_main_gpu(),
         )
-=======
-            self.logger.debug(f"Tracker initialized")
->>>>>>> 75c11b35
-
-
-        loop = tqdm(
-            range(self.epochs_run, self.epochs),
-            desc="Training",
-            unit="epoch...",
-            disable=not is_main_gpu(),
-        )
         self.model.train()
         for epoch in loop:
-<<<<<<< HEAD
-            # Run training loop
             train_loss = self.run_loop_train(epoch)
-
-            # Optionally run validation loop
-            val_loss = self.run_loop_validation(epoch, self.val_dataloader)
-=======
-            train_loss = self.run_loop_train(epoch)
-            if hasattr(self, 'val_dataloader'):
+            if hasattr(self, "val_dataloader"):
                 val_loss = self.run_loop_validation(epoch)
->>>>>>> 75c11b35
 
             if is_main_gpu():
                 lr = self.optimizer.param_groups[0]["lr"]
                 log = {
                     "train_loss": train_loss.item(),
-<<<<<<< HEAD
-                    "val_loss": val_loss.item(),
-                    "lr": lr,
-                    **self.metrics_fn.to_dict(),
-=======
->>>>>>> 75c11b35
                 }
-                log |= {"val_loss": val_loss.item()} if hasattr(self, 'val_dataloader') else {}
+                log |= (
+                    {"val_loss": val_loss.item()}
+                    if hasattr(self, "val_dataloader")
+                    else {}
+                )
                 log |= {"lr": lr}
-                log |= {**self.metrics_fn.to_dict()} if hasattr(self, 'val_dataloader') else {}
+                log |= (
+                    {**self.metrics_fn.to_dict()}
+                    if hasattr(self, "val_dataloader")
+                    else {}
+                )
                 self.tracker.log(epoch, log)
 
                 if train_loss < self.best_loss:
@@ -286,19 +224,12 @@
 
                 loop.set_postfix_str(
                     f"Epoch: {epoch} | Train Loss: {train_loss:.5f} | Val Loss: {val_loss:.5f} | LR: {lr:.6f}"
-<<<<<<< HEAD
-                )
-
-                # Check for early stopping
-                if self.early_stopper and self.early_stopper.step(train_loss):
-=======
-                    if hasattr(self, 'val_dataloader')  else
-                    f"Epoch: {epoch} | Train Loss: {train_loss:.5f} | LR: {lr:.6f}"
+                    if hasattr(self, "val_dataloader")
+                    else f"Epoch: {epoch} | Train Loss: {train_loss:.5f} | LR: {lr:.6f}"
                 )
 
                 # Check for early stopping
                 if self.early_stopper and self.early_stopper.step(val_loss):
->>>>>>> 75c11b35
                     self.logger.info(
                         f"Early stopping at epoch {epoch}. Best loss: {self.best_loss:.6f}, LR: {lr:.6f}"
                     )
@@ -325,13 +256,8 @@
         """
         self.model.train()  # Set model to training mode
         total_loss = 0
-<<<<<<< HEAD
-        iters = len(self.train_dataloader)
-        self.metrics_fn.reset()  # Reset metrics at the beginning of each epoch
-=======
         averaging_coef = 0
         iters = len(self.train_dataloader)
->>>>>>> 75c11b35
 
         loop = tqdm(
             enumerate(self.train_dataloader),
@@ -339,74 +265,23 @@
             desc=f"Epoch {epoch}/{self.epochs} - Training",
             unit="batch",
             disable=not is_main_gpu(),
-<<<<<<< HEAD
-            leave=True,
-            position=1,
-=======
             leave=False,
->>>>>>> 75c11b35
         )
 
         for i, batch in loop:
             batch = {k: v.to(self.device) for k, v in batch.items()}
-<<<<<<< HEAD
-            loss = self._run_batch(batch)  # Run training batch and compute loss
-            total_loss += loss
-
-            if is_main_gpu():
-                loop.set_postfix_str(f"Train Loss: {total_loss / (i + 1):.6f}")
-=======
             loss, idx = self._run_batch(batch)  # Run training batch and compute loss
             total_loss += loss.detach() * idx.sum()
             averaging_coef += idx
 
             if is_main_gpu():
                 loop.set_postfix_str(f"Train Loss: {total_loss / averaging_coef:.6f}")
->>>>>>> 75c11b35
 
         # print(f"IDX: {idx}")
         avg_loss = total_loss / averaging_coef
         self.scheduler.step()
         return avg_loss
 
-<<<<<<< HEAD
-        avg_loss = total_loss / len(self.train_dataloader)
-        self.scheduler.step()  # Adjust learning rate at the end of the epoch if needed
-        return avg_loss
-
-    def run_loop_validation(self, epoch, dataloader):
-        """
-        Run the validation or test loop for a given epoch.
-        """
-        self.model.eval()  # Set model to evaluation mode
-        total_loss = 0
-        iters = len(dataloader)
-        self.metrics_fn.reset()
-
-        with torch.no_grad():  # Disable gradient computation for validation/test
-            loop = tqdm(
-                enumerate(dataloader),
-                total=iters,
-                desc=f"Epoch {epoch}/{self.epochs} - Validation/Test",
-                unit="batch",
-                disable=not is_main_gpu(),
-                leave=False,
-            )
-
-            for i, batch in loop:
-                batch = {k: v.to(self.device) for k, v in batch.items()}
-                preds = self.model(**batch)
-                loss = self.loss_fn(preds, batch["target"])
-                total_loss += loss
-                self.metrics_fn.update(preds, **batch)
-
-                if is_main_gpu():
-                    loop.set_postfix_str(
-                        f"Validation/Test Loss: {total_loss / (i + 1):.6f}"
-                    )
-
-        avg_loss = total_loss / len(dataloader)
-=======
     def run_loop_validation(self, epoch, custom_dataloader=None):
         """
         Run the validation or test loop for a given epoch.
@@ -431,56 +306,30 @@
             for i, batch in loop:
                 batch = {k: v.to(self.device) for k, v in batch.items()}
                 preds = self.model(**batch)
-                target = batch['target']
-                idx = batch['labelled'] == 1
+                target = batch["target"]
+                idx = batch["labelled"] == 1
                 loss = self.loss_fn(preds[idx], target[idx])
                 total_loss += loss
                 idx = torch.flatten(idx).detach().cpu().numpy()
-                self.metrics_fn.update(torch.flatten(preds)[idx].detach().cpu().numpy(),
-                                       torch.flatten(target)[idx].detach().cpu().numpy(),
-                                       idx)
+                self.metrics_fn.update(
+                    torch.flatten(preds)[idx].detach().cpu().numpy(),
+                    torch.flatten(target)[idx].detach().cpu().numpy(),
+                    idx,
+                )
                 if is_main_gpu():
                     loop.set_postfix_str(f"Validation Loss: {total_loss / (i + 1):.6f}")
 
         avg_loss = total_loss / len(val_dataloader)
->>>>>>> 75c11b35
         return avg_loss
 
     def _run_batch(self, batch):
         """
         Run a single training batch with masking and metrics update.
         """
-<<<<<<< HEAD
-        self.optimizer.zero_grad()
-
-        # Obtenir les prédictions
+
         preds = self.model(**batch)
-
-        if not "missing" in batch:
-            missing = torch.zeros_like(batch["target"])
-        if not "labelled" in batch:
-            labelled = torch.onezeros_like(batch["target"])
-
-        missing = missing * labelled
-        masked_preds = missing * preds
-        masked_target = missing * batch["target"]
-        loss = self.loss_fn(masked_preds, masked_target)
-
-        # Mise à jour des métriques avec les données masquées
-        self.metrics_fn.update(preds, target=batch["target"], missing=missing)
-
-        # Backpropagation
-        loss.backward()
-        self.optimizer.step()
-
-        # Détacher et renvoyer la perte
-        loss = loss.detach().cpu()
-        return loss
-=======
-
-        preds = self.model(**batch)
-        target = batch['target']
-        labelled = batch['labelled']
+        target = batch["target"]
+        labelled = batch["labelled"]
         idx = labelled == 1
         temp_loss = self.loss_fn(preds[idx], target[idx])
         self.optimizer.zero_grad()
@@ -489,7 +338,6 @@
         for name, param in self.model.named_parameters():
             assert param.grad is not None, f"Gradient of {name} is None"
 
-
         idx = torch.flatten(idx).detach().cpu().numpy()
         # self.metrics_fn.update(torch.flatten(preds)[idx].detach().cpu().numpy(),
         #                        torch.flatten(target)[idx].detach().cpu().numpy(),
@@ -497,7 +345,6 @@
 
         temp_loss = temp_loss.detach().cpu()
         return temp_loss, idx.sum()
->>>>>>> 75c11b35
 
     def _save_snapshot(self, epoch, path, loss):
         """
@@ -531,25 +378,15 @@
         else:
             sampler = None
 
-<<<<<<< HEAD
         dataloader = DataLoader(
             dataset,
             batch_size=self.batch_size,
             pin_memory=True,
             persistent_workers=True,
-            shuffle=(not is_train) if sampler is None else False,
+            shuffle=is_train if sampler is None else False,
             num_workers=self.num_workers,
             sampler=sampler,
         )
-=======
-        dataloader = DataLoader(dataset,
-                                batch_size=self.batch_size,
-                                pin_memory=True,
-                                persistent_workers=True,
-                                shuffle = is_train if sampler is None else False,
-                                num_workers=self.num_workers,
-                                sampler=sampler)
->>>>>>> 75c11b35
 
         return dataloader
 
